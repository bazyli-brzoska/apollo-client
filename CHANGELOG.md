--- conflicted
+++ resolved
@@ -4,15 +4,14 @@
 
 ### vNEXT
 
-<<<<<<< HEAD
 - Added a "noFetch" option to WatchQueryOptions that only returns available data from the local store (even it is incomplete). [Issue #225] https://github.com/apollostack/apollo-client/issues/225 and [PR #385]
-=======
+
 ### v0.4.0
 
 This release has a minor version bump, which means npm will not automatically update to this version. Consider the list of breaking changes below, then upgrade and update your app correspondingly.
 
 - **Breaking change** Remove backcompat shim for `import ... from 'apollo-client/gql'`. Instead, use the `graphql-tag` package as recommended in the docs and official examples. [Issue #324](https://github.com/apollostack/apollo-client/issues/324) [PR #387](https://github.com/apollostack/apollo-client/pull/387)
->>>>>>> e04b946f
+
 - **Breaking change** Moved refetch(), startPolling(), and stopPolling() methods from QuerySubscription to ObservableQuery. This shouldn't affect anyone using `react-apollo`, but if you were calling those methods on the subscription directly, you need to call them on the query handle/observable instead. The benefit of this is that developers that want to use RxJS for their observable handling can now have access to these methods. [Issue #194] (https://github.com/apollostack/apollo-client/issues/194) and [PR #362] (https://github.com/apollostack/apollo-client/pull/362)
 - **Breaking change** Unified error handling for GraphQL errors and network errors. Both now result in rejected promises and passed as errors on observables through a new `ApolloError` type. This is a significant departure from the previous method of error handling which passed GraphQL errors in resolvers and `next` methods on subscriptions. [PR #352](https://github.com/apollostack/apollo-client/pull/352)
 
