# Change log

Expect active development and potentially significant breaking changes in the `0.x` track. We'll try to be diligent about releasing a `1.0` version in a timely fashion (ideally within 3 to 6 months), to signal the start of a more stable API.

### vNEXT
<<<<<<< HEAD
- Fix (possibly breaking): Invoke afterware even on requests that error [PR #1351](https://github.com/apollographql/apollo-client/pull/1351)
- Breaking: change default of notifyOnNetworkStatusChange to true [PR #1362](https://github.com/apollographql/apollo-client/pull/1362)
- Breaking: change default of queryDeduplication to true [PR #1362](https://github.com/apollographql/apollo-client/pull/1362)
- Breaking: remove deprecated reduxRootKey [PR #1362](https://github.com/apollographql/apollo-client/pull/1362)
- Fix: make sure maybeDeepFreeze is called on results returned from setVariables and refetch [PR #1362](https://github.com/apollographql/apollo-client/pull/1362)
- Fix: use setTimeout to throw uncaught errors in observer.next and observer.error[PR #1367](https://github.com/apollographql/apollo-client/pull/1367)
- Remove returnPartialData option [PR #1370](https://github.com/apollographql/apollo-client/pull/1370)


### 0.10.1
- Address deprecation warnings coming from `graphql-tag` [graphql-tag#54](https://github.com/apollographql/graphql-tag/issues/54)
- Do not stringify error stack traces [PR #1347](https://github.com/apollographql/apollo-client/pull/1347)

### 0.10.0
- BREAKING: Run middleware and afterware only once per batched request [PR #1285](https://github.com/apollographql/apollo-client/pull/1285)
- Add direct cache manipulation read and write methods to provide the user the power to interact with Apollo’s GraphQL data representation outside of mutations. [PR #1310](https://github.com/apollographql/apollo-client/pull/1310)
- Clear pollInterval in `ObservableQuery#stopPolling` so that resubscriptions don't start polling again [PR #1328](https://github.com/apollographql/apollo-client/pull/1328)
- Update dependencies (Typescript 2.2.1, node typings, etc.) [PR #1332](https://github.com/apollographql/apollo-client/pull/1332)
- Fix bug that caused: `error: Cannot read property 'data' of undefined`, when no previous result was available [PR #1339](https://github.com/apollographql/apollo-client/pull/1339).
- Add 'addTypenameToDocument' to root export for usage in custom network interfaces and testing [PR #1341](https://github.com/apollographql/apollo-client/pull/1341)

### 0.9.0
- Prefer stale data over partial data in cases where a user would previously get an error. [PR #1306](https://github.com/apollographql/apollo-client/pull/1306)
- Update TypeScript `MutationOptions` definition with the new object type available in `refetchQueries`. [PR #1315](https://github.com/apollographql/apollo-client/pull/1315)
- Add `fetchMore` network status to enable loading information for `fetchMore` queries. [PR #1305](https://github.com/apollographql/apollo-client/pull/1305)
=======
- console.warn() when an exception is encountered in a result reducer
>>>>>>> a76c375f

### 0.8.7
- Ensure batching network interface passes through extra parameters in order to support persisted queries [PR #1302](https://github.com/apollographql/apollo-client/pull/1302/files)

### 0.8.6
- Fix bug that caused `refetch` to not refetch in some cases [PR #1264](https://github.com/apollographql/apollo-client/pull/1264)

### 0.8.5
- Fix crash if resetStore() or getInitialState() called prior to query/mutation.  [PR #1286](https://github.com/apollostack/apollo-client/pull/1286).

### 0.8.4
- Fix afterware to support retrying requests [PR #1274](https://github.com/apollostack/apollo-client/pull/1274).

### 0.8.3
- Fix bug that caused query reducers to always be called with initial variables. [PR #1270](https://github.com/apollostack/apollo-client/pull/1270).
- Added benchmarks and benchmarking utilities built on top of [benchmark.js](https://benchmarkjs.com). [PR #1159](https://github.com/apollostack/apollo-client/pull/1159).

### 0.8.2
- Removed dependency on Node.js typings. [PR #1248](https://github.com/apollostack/apollo-client/pull/1248)
- Remove orphaned promise that was causing a Bluebird error. [PR #1256](https://github.com/apollographql/apollo-client/pull/1256)
- End code flow on promise rejection in `mutate` implementation. [PR #1259](https://github.com/apollographql/apollo-client/pull/1259)

### 0.8.1
- Allow refetching with query documents after mutation. [PR #1234](https://github.com/apollostack/apollo-client/pull/1234)
- Enable TypeScript strict null checking in source code. [PR #1221](https://github.com/apollostack/apollo-client/pull/1221)

### 0.8.0
- Allow optional mutation arguments. [PR #1174](https://github.com/apollostack/apollo-client/pull/1174)
- Fix bug where there could be store inconsistencies for two dependent optimistic updates [PR #1144](https://github.com/apollostack/apollo-client/pull/1144)
- expose partial in ObservableQuery#currentResult [PR #1097](https://github.com/apollostack/apollo-client/pull/1097)
- Calculate `loading` from `networkStatus`. [PR #1202](https://github.com/apollostack/apollo-client/pull/1202)
- Fix typings error with `strictNullChecks` [PR #1188](https://github.com/apollostack/apollo-client/pull/1188)
- Add IResponse to NetworkErrors [PR #1199](https://github.com/apollostack/apollo-client/issues/1199)
- Gracefully handle `null` GraphQL errors. [PR #1208](https://github.com/apollostack/apollo-client/pull/1208)
- *Breaking:* Remove undocumented `resultBehaviors` feature. [PR #1173](https://github.com/apollostack/apollo-client/pull/1173)

### 0.7.3
- *Fixed breaking change:* readQueryFromStore was incomptibale with Typescript 2.0 compiler. [PR #1171](https://github.com/apollostack/apollo-client/pull/1171)

### 0.7.2
Re-release of 0.7.1 with proper internal directory structure

### 0.7.1
- *Undo breaking change:* Add whatwg-fetch polyfill (most likely only until version 1.0) [PR #1155](https://github.com/apollostack/apollo-client/pull/1155)

### 0.7.0
- Deprecate "resultTransformer" [PR #1095](https://github.com/apollostack/apollo-client/pull/1095)
- Deep freeze results in development and test mode [PR #1095](https://github.com/apollostack/apollo-client/pull/1095)
- *Breaking:* Use generic types for query and mutation [PR #914](https://github.com/apollostack/apollo-client/pull/914)
- Support AMD [PR #1069](https://github.com/apollostack/apollo-client/pull/1069)
- Support ES6 Modules and tree-shaking (`module`, `jsnext:main`) [PR #1069](https://github.com/apollostack/apollo-client/pull/1069)
- *Breaking:* Replace `@types/redux` with official typescript definitions [PR #1069](https://github.com/apollostack/apollo-client/pull/1069)
- *Breaking:* Remove fragment option from query, watchQuery etc. [PR #1096](https://github.com/apollostack/apollo-client/pull/1096)
- Broadcast new store state only when Apollo state was affected by an action [PR #1118](https://github.com/apollostack/apollo-client/pull/1118)
- Remove lodash as a production dependency [PR #1122](https://github.com/apollostack/apollo-client/pull/1122)
- Breaking: Minor fix to write to `ROOT_SUBSCRIPTION` ID in the store for subscription results. [PR #1122](https://github.com/apollostack/apollo-client/pull/1127)
- *Breaking:* Remove `whatwg-fetch` polyfill dependency and instead warn when a global `fetch` implementation is not found. [PR #1134](https://github.com/apollostack/apollo-client/pull/1134)
- Child objects returned from `watchQuery` may now be referentially equal (so `a === b`) to previous objects in the same position if nothing changed in the store. This allows for a better UI integration experience when determining what needs to rerender. [PR #1136](https://github.com/apollostack/apollo-client/pull/1136)

### 0.6.0
- *Breaking:* Switch to `@types/graphql` instead of `typed-graphql` for typings. [PR 1041](https://github.com/apollostack/apollo-client/pull/1041) [PR #934](https://github.com/apollostack/apollo-client/issues/934)

### 0.5.26
- Add variables to MutationResultAction [PR #1106](https://github.com/apollostack/apollo-client/pull/1106)
- Fix incorrect network status after first refetch [PR #1105](https://github.com/apollostack/apollo-client/pull/1105)

### 0.5.25
- Pass variables into result reducers [PR #1088](https://github.com/apollostack/apollo-client/pull/1088)

### 0.5.24
- Add option to deduplicate in-flight queries  [PR #1070](https://github.com/apollostack/apollo-client/pull/1070)

### 0.5.23
- Revert back to using `whatwg-fetch` because `isomorphic-fetch` does not work in react native  [PR #1058](https://github.com/apollostack/apollo-client/pull/1058)

### 0.5.22
- Fix bug that caused updateQuery and reducers to run on stopped queries [PR #1054](https://github.com/apollostack/apollo-client/pull/1054)
- Ensure transporters are using `isomorphic-fetch` instead of `whatwg-fetch` for universal compatibility [PR #1018](https://github.com/apollostack/apollo-client/pull/1018)

### 0.5.21

- Include a `version` field on every `ApolloClient` instance that represents the version of the 'apollo-client' package used to create it. [PR #1038](https://github.com/apollostack/apollo-client/pull/1038)

### 0.5.20

- Attach to `window` for devtools if not in production, so that improperly configured environments do get the dev tools. [PR #1037](https://github.com/apollostack/apollo-client/pull/1037)

### 0.5.19
- Make sure stopped queries are not refetched on store reset [PR #960](https://github.com/apollostack/apollo-client/pull/960)

### 0.5.18
- Make sure `APOLLO_QUERY_RESULT_CLIENT` action has a `requestId`, just like `APOLLO_QUERY_RESULT` does, so that it can be associated with the relevant `APOLLO_QUERY_INIT` action.

### 0.5.17
- For devtools hook, report the state _after_ the action, not before. [PR #1023](https://github.com/apollostack/apollo-client/pull/1023)

### 0.5.16
- Make sure Redux devtools enhancer is added last. [PR #1022](https://github.com/apollostack/apollo-client/pull/1022)

### 0.5.15
- Make sure devtools hook added in 0.5.14 also works when the store is initialized by Apollo Client. [PR #1021](https://github.com/apollostack/apollo-client/pull/1021)

### 0.5.14
- Add internal hook for chrome devtools, `__actionHookForDevTools`, to get a log of actions and states. Apollo Client automatically attaches itself to `window.__APOLLO_CLIENT__` when initialized if `process.env.NODE_ENV === 'development'`. This can be forced or disabled by setting the `connectToDevTools` option in the constructor to `true` or `false`. [PR #1017](https://github.com/apollostack/apollo-client/pull/1017)

### 0.5.13
- Replace usages of `Object.assign` with lodash's assign function [PR #1009](https://github.com/apollostack/apollo-client/pull/1009)
- Calls to watchQuery can include metadata, for use with debugging. [PR #1010](https://github.com/apollostack/apollo-client/pull/1010)

### 0.5.12
- Errors thrown in afterwares bubble up [PR #982](https://github.com/apollostack/apollo-client/pull/982)
- Replaced individual lodash packages with original lodash package [PR #997](https://github.com/apollostack/apollo-client/pull/997)

### 0.5.11
- Move typed-graphql and chai typings to optionalDependencies [PR #988](https://github.com/apollostack/apollo-client/pull/988)
- Fix issue with typings that prevented compilation in typescript [PR #986](https://github.com/apollostack/apollo-client/pull/986)

### 0.5.10
- Deprecate usage of fragment option and createFragment function [PR #984](https://github.com/apollostack/apollo-client/pull/984)

### 0.5.9
- Prevent Redux from crashing when an uncaught ApolloError is raised in an Apollo reducer. [PR #874](https://github.com/apollostack/apollo-client/pull/874)
- Catch errors in observer.next and observer.errors callback [PR #980](https://github.com/apollostack/apollo-client/pull/980)

### 0.5.8

- Added `HTTPFetchNetworkInterface` and `NetworkInterface` as index exports to make them easier
to subclass externally. [#969](https://github.com/apollostack/apollo-client/pull/969)

### 0.5.7
- Catch uncaught promise errors in startQuery [#950](https://github.com/apollostack/apollo-client/pull/950)

### 0.5.6
- Refactor polling query logic to fix startPolling and stopPolling [#938](https://github.com/apollostack/apollo-client/pull/938)
- Add convenience method to obtain initial state from SSR [#941](https://github.com/apollostack/apollo-client/pull/941)

### 0.5.5
- Add back missing dependency on lodash.isequal that was mistakenly removed in 0.5.4 [#925](https://github.com/apollostack/apollo-client/pull/925)
- Implement cache redirects with custom resolvers [PR #921](https://github.com/apollostack/apollo-client/pull/921)
- Fix issue that caused `createBatchingNetworkInterface` unable to specify request headers by `opts` or `applyMiddleware`. [PR #922](https://github.com/apollostack/apollo-client/pull/922) [Issue #920](https://github.com/apollostack/apollo-client/issues/920)

### 0.5.4
- Fix a bug that caused apollo-client to catch errors thrown in Observer.next callbacks [PR #910](https://github.com/apollostack/apollo-client/pull/910)
- Make sure only one copy of each fragment is attached to a document [PR #906](https://github.com/apollostack/apollo-client/pull/906)

### 0.5.3
- Change the way IDs of objects in arrays are stored to make them consistent with the rest of the store [PR #901](https://github.com/apollostack/apollo-client/pull/901)

### 0.5.2
- Print a warning if server response is not an array when using transport batching [PR #893](https://github.com/apollostack/apollo-client/pull/893)
- apply addTypename in watchQuery for result reducers [PR #895](https://github.com/apollostack/apollo-client/pull/895)

### 0.5.1
- **new Feature**: Enable chaining of `use` and `useAfter` function calls in network interface. [PR #860](https://github.com/apollostack/apollo-client/pull/860) [Issue #564](https://github.com/apollostack/apollo-client/issues/564)
- Create and expose the `MutationOptions` [PR #866](https://github.com/apollostack/apollo-client/pull/866)
- Expose `SubscriptionOptions` [PR #868](https://github.com/apollostack/apollo-client/pull/868)
- Fix issue with `currentResult` and optimistic responses [Issue #877](https://github.com/apollostack/apollo-client/issues/877)
- Provide an onError callback for subscribeToMore [PR #886](https://github.com/apollostack/apollo-client/issues/886)
- Bind `resetStore` to ApolloClient [PR #882](https://github.com/apollostack/apollo-client/issues/882)
- Fix a bug with `resetStore` that caused existing queries to fail  [PR #885](https://github.com/apollostack/apollo-client/issues/885)

### v0.5.0
- Add a `createdBatchingNetworkInterface` function and export it.
- Add support for fragments to `fetchMore`
- Patch for race condition in broadcastQueries that occasionally crashed the client.

#### v0.5.0-preview.3
- **new Feature**: add networkStatus to ApolloResult, which gives more fine-grained information than the loading boolean. Added notifyOnNetworkStatusChange option to WatchQuery options. [PR #827](https://github.com/apollostack/apollo-client/pull/827)
- Fix a bug with result reducers that caused crashed when queries were updated in loading state.

#### v0.5.0-preview.2
- Make `createNetworkInterface` backwards compatible, but print a deprecation warning if it's called with two arguments. The new way is to pass in an object with `uri` and `opts` properties. [PR #828](https://github.com/apollostack/apollo-client/pull/828) [Issue #806](https://github.com/apollostack/apollo-client/issues/806)
- Prevent store rehydration if queries and mutations are not empty. [PR #814](https://github.com/apollostack/apollo-client/pull/814)
- Fix an issue with `observableQuery.currentResult()` when the query had returned an error.

#### v0.5.0-1 first preview
- **new Feature**: Add fetchMore-style subscribeToMore function which updates a query result based on a subscription. [PR #797](https://github.com/apollostack/apollo-client/pull/797)
- Fix accidental breaking change in updateQueries that was introduced in 0.5.0-0 [PR 801](https://github.com/apollostack/apollo-client/pull/801)

#### v0.5.0-0 first preview

- **new Feature**: Implement query reducers, which run on every query result/ mutation. [PR #766](https://github.com/apollostack/apollo-client/pull/766)
- **Refactor**: Reimplement internal store reading in terms of the [graphql-anywhere](https://github.com/apollostack/graphql-anywhere) package, which cleanly separates the GraphQL execution logic from Apollo's specific cache format. This will allow us to make the store reading much more extensible, including enabling developers to write their own custom client-side resolvers to implement client-side computed fields, read from Redux with GraphQL, and redirect cache reads.
- **Feature removal**: Remove query diffing functionality to make client more predictable and simplify implementation. Queries will still read from the store, and if the store does not have all of the necessary data the entire query will fetch from the server. Read justification and discussion in [Issue #615](https://github.com/apollostack/apollo-client/issues/615) [PR #693](https://github.com/apollostack/apollo-client/pull/693)
- **Breaking change**: Move batching to network interface and split off query merging into separate package [PR #734](https://github.com/apollostack/apollo-client/pull/734)
- **Feature removal**: No more `(read|diff)(Fragment|SelectionSet)FromStore`.
- **Feature removal**: No more `write(Fragment|SelectionSet)ToStore`.
- Fix: refetch only updates original query variable options
- Fix: Moved @types packages from devDependencies to dependencies as discussed in [Issue #713](https://github.com/apollostack/apollo-client/issues/713)
- **Refactor**: Rewrite how fragments are handled. Remove all validation of fragments when writing to the store, assuming that a spec-compliant server will return a valid set of fragments and results. On reading from the store, use `__typename` if it exists, and strongly encourage using the `addTypename: true` option by warning when the `__typename` field is not in the query and result. [Issue #739](https://github.com/apollostack/apollo-client/issues/739) [PR #767](https://github.com/apollostack/apollo-client/pull/767)
- GraphQL subscriptions fire an action when new data arrives [PR #775](https://github.com/apollostack/apollo-client/pull/775)
- **Feature removal and addition**: The `ApolloClient` constructor no longer accepts a `queryTransformer` option. Instead, there is a a new `addTypename` option which is on by default. [Issue #616](https://github.com/apollostack/apollo-client/issues/616) [PR #779](https://github.com/apollostack/apollo-client/pull/779)
- **Refactor**: removed circular dependency in data/store.ts [Issue #731](https://github.com/apollostack/apollo-client/issues/731) [PR #778](https://github.com/apollostack/apollo-client/pull/778)
- added "ApolloClient" to the named exports to make it compatible with Angular2 AOT compile [Issue #758](https://github.com/apollostack/apollo-client/issues/758) [PR #778](https://github.com/apollostack/apollo-client/pull/778)
- Fix: moved dev @types to devDependencies otherwise they potentially brake projects that are importing apollo-client [Issue #713](https://github.com/apollostack/apollo-client/issues/713) [PR #778](https://github.com/apollostack/apollo-client/pull/778)
- Fix rejecting promises on `refetch` and similar methods. Also improve error handling and stop using `ApolloError` internally. [Failing test in PR #524](https://github.com/apollostack/apollo-client/pull/524) [PR #781](https://github.com/apollostack/apollo-client/pull/781)
- Fix multidimentional array handling. [Issue #776](https://github.com/apollostack/apollo-client/issues/776) [PR #785](https://github.com/apollostack/apollo-client/pull/785)
- Add support for Enum inline arguments [Issue #183](https://github.com/apollostack/apollo-client/issues/183) [PR #788](https://github.com/apollostack/apollo-client/pull/788)
- Make it possible to subscribe to the same observable query multiple times. The query is initialized on the first subscription, and torn down after the last. Now, QueryManager is only aware of one subscription from the ObservableQuery, no matter how many were actually registered. This fixes issues with `result()` and other ObservableQuery features that relied on subscribing multiple times to work. This should remove the need for the workaround in `0.4.21`. [Repro in PR #694](https://github.com/apollostack/apollo-client/pull/694) [PR #791](https://github.com/apollostack/apollo-client/pull/791)

### v0.4.21
- Added some temporary functions (`_setVariablesNoResult` and `_setOptionsNoResult`) to work around a `react-apollo` problem fundamentally caused by the issue highlighted in [PR #694](https://github.com/apollostack/apollo-client/pull/694). The code as been refactored on `master`, so we expect it to be fixed in 0.5.x, and is not worth resolving now.

### v0.4.20
- Fix: Warn but do not fail when refetchQueries includes an unknown query name [PR #700](https://github.com/apollostack/apollo-client/pull/700)
- Fix: avoid field error on mutations after a query cancellation or a query failure by enforcing returnPartialData during previous data retrieval before applying a mutation update. [PR #696](https://github.com/apollostack/apollo-client/pull/696) and [Issue #647](https://github.com/apollostack/apollo-client/issues/647).
- Add observableQuery.setVariables function [PR #635](https://github.com/apollostack/apollo-client/pull/635)
- Add observableQuery.currentResult function [PR #697](https://github.com/apollostack/apollo-client/pull/697)
- Update to typescript 2.0.3 [PR #697](https://github.com/apollostack/apollo-client/pull/697)

### v0.4.19
- Fix: set default reduxRootKey for backwards-compatibility when using ApolloClient as middleware  [PR #688](https://github.com/apollostack/apollo-client/pull/688)

### v0.4.18

- Fix bug with null fragments introduced in 0.4.16 [PR #683](https://github.com/apollostack/apollo-client/pull/683)
- Set reduxRootKey for backwards-compatibility, even when using reduxRootSelector [PR #685](https://github.com/apollostack/apollo-client/pull/683)

### v0.4.17

- This version is identical to 0.4.15. It was published over 0.4.16 because that had some unintentional breaking changes. Once the breaks are identified and fixed, there will be a 0.4.18 with the new features.

### v0.4.16 (deprecated, had breaking changes)

- **Backwards compatible deprecation** Add a `reduxRootSelector` option and deprecate `reduxRootKey`. This will allow people to put Apollo anywhere they like, even inside a store otherwise managed by ImmutableJS. Note: if you pass a `reduxRootKey` in this version, it will automatically create a `reduxRootSelector` for you, and attach it to the `ApolloClient` instance as before, but this behavior will be removed in `0.5`. [PR #631](https://github.com/apollostack/apollo-client/pull/631)
- Make sure stopping a poll interval doesn't stop updates from the store. [PR #625](https://github.com/apollostack/apollo-client/pull/625)
- Include more type definitions and methods in root export for use in react-apollo [PR #619](https://github.com/apollostack/apollo-client/pull/619)
- Added `resultTransformer` and `resultComparator` to `ApolloClient`/`QueryManager`, which afford the ability to transform result objects immediately before they are returned to the application. [PR #446](https://github.com/apollostack/apollo-client/pull/446)
- Fixed issue with nested fragments overriding each other. [PR #629](https://github.com/apollostack/apollo-client/pull/629)

### v0.4.15

- Options set in middleware can override the fetch query in the network layer. [Issue #627](https://github.com/apollostack/apollo-client/issues/627) and [PR #628](https://github.com/apollostack/apollo-client/pull/628).
- Make `returnPartialData` work better with fragments. [PR #580](https://github.com/apollostack/apollo-client/pull/580)

### v0.4.14

- Avoid extra `assign` when there are no optimistic updates present. [PR #597]((https://github.com/apollostack/apollo-client/pull/597)
- Fixed issue with error passing with query merging. [PR #589](https://github.com/apollostack/apollo-client/pull/589) and [Issue #551](https://github.com/apollostack/apollo-client/issues/551).
- Allow network interface middlewares to change the `req.request` object to add additional fields to the request body. [PR #548](https://github.com/apollostack/apollo-client/pull/548) and [Issue #547](https://github.com/apollostack/apollo-client/issues/547).
- Fixed an issue with batching and variables used in directives. [PR #584](https://github.com/apollostack/apollo-client/pull/584) and [Issue #577](https://github.com/apollostack/apollo-client/issues/577).
- Implemented transport-level batching the way it is currently supported within Apollo Server. [PR #531](https://github.com/apollostack/apollo-client/pull/531) and [Issue #505](https://github.com/apollostack/apollo-client/issues/505).
- [Experimental] Change subscription API to `subscribe` function on Apollo Client instance, and remove `fetchMore`-style API temporarily.

### v0.4.13

- Fix issue where starting, stopping, then starting a polling query with the same interval wasn't handled correctly by the scheduler. Opened as [PR #555](https://github.com/apollostack/apollo-client/pull/555) and merged via [PR #568](https://github.com/apollostack/apollo-client/pull/568).
- Fixed an issue with used variables in directives related to unused variables stripping [PR #563](https://github.com/apollostack/apollo-client/pull/563) and [Issue #562](https://github.com/apollostack/apollo-client/issues/562)
- Change subscription API to use `updateQuery`, like `fetchMore` does, instead of `updateFunction`. [PR #574](https://github.com/apollostack/apollo-client/pull/574)

### v0.4.12

- Fixed an issue with named fragments in batched queries. [PR #509](https://github.com/apollostack/apollo-client/pull/509) and [Issue #501](https://github.com/apollostack/apollo-client/issues/501).
- Fixed an issue with unused variables in queries after diffing queries against information available in the store. [PR #518](https://github.com/apollostack/apollo-client/pull/518) and [Issue #496](https://github.com/apollostack/apollo-client/issues/496).
- Add code to support GraphQL subscriptions. [PR #540](https://github.com/apollostack/apollo-client/pull/540).
- Fixed a couple of issues within query merging that caused issues with null values or arrays in responses. [PR #523](https://github.com/apollostack/apollo-client/pull/523).
- Added an `updateQuery` method on observable queries. Allows application code to arbitrary change the result of a query normalized to store, without issuing any network requests. [PR #506](https://github.com/apollostack/apollo-client/pull/506) and [Issue #495](https://github.com/apollostack/apollo-client/issues/495).
- Fixed issue where result of fetchMore from server wasn't being passed through [PR #508](https://github.com/apollostack/apollo-client/pull/508)

### v0.4.11

- Added an `refetchQueries` option to `mutate`. The point is to just refetch certain queries on a mutation rather than having to manually specify how the result should be incorporated for each of them with `updateQueries`. [PR #482](https://github.com/apollostack/apollo-client/pull/482) and [Issue #448](https://github.com/apollostack/apollo-client/issues/448).
- Print errors produced by application-supplied reducer functions passed to `updateQueries` or `updateQuery` options for `mutate` or `fetchMore` respectively. [PR #500](https://github.com/apollostack/apollo-client/pull/500) and [Issue #479](https://github.com/apollostack/apollo-client/issues/479).

### v0.4.10

- Fixed issue with alias names in batched queries. [PR #493](https://github.com/apollostack/apollo-client/pull/493) and [Issue #490](https://github.com/apollostack/apollo-client/issues).
- Add loading state tracking within Apollo Client in order to simplify the handling of loading state within the view layers. [Issue #342](https://github.com/apollostack/apollo-client/issues/342) and [PR #467](https://github.com/apollostack/apollo-client/pull/467)

- Fixed the way new variables extend the original arguments when passed to methods `fetchMore` and `refetch`. [PR #497](https://github.com/apollostack/apollo-client/pull/497).

### v0.4.9

- Fixed issue with `fragments` array for `updateQueries`. [PR #475](https://github.com/apollostack/apollo-client/pull/475) and [Issue #470](https://github.com/apollostack/apollo-client/issues/470).
- Add a new experimental feature to observable queries called `fetchMore`. It allows application developers to update the results of a query in the store by issuing new queries. We are currently testing this feature internally and we will document it once it is stable. [PR #472](https://github.com/apollostack/apollo-client/pull/472).

### v0.4.8

- Add `useAfter` function that accepts `afterwares`. Afterwares run after a request is made (after middlewares). In the afterware function, you get the whole response and request options, so you can handle status codes and errors if you need to. For example, if your requests return a `401` in the case of user logout, you can use this to identify when that starts happening. It can be used just as a `middleware` is used. Just pass an array of afterwares to the `useAfter` function.
- Fix issues with union type handling for inline and named fragments. [PR #356](https://github.com/apollostack/apollo-client/pull/356/files), [Issue #354](https://github.com/apollostack/apollo-client/issues/354) [Issue #355](https://github.com/apollostack/apollo-client/issues/355).
- Add a stack trace to `ApolloError`. [PR #445](https://github.com/apollostack/apollo-client/pull/445) and [Issue #434](https://github.com/apollostack/apollo-client/issues/434).
- Fixed an extra log of errors on `query` calls. [PR #445](https://github.com/apollostack/apollo-client/pull/445) and [Issue #423](https://github.com/apollostack/apollo-client/issues/423).
- Fix repeat calls to a query that includes fragments [PR #447](https://github.com/apollostack/apollo-client/pull/447).
- GraphQL errors on mutation results now result in a rejected promise and are no longer a part of returned results. [PR #465](https://github.com/apollostack/apollo-client/pull/465) and [Issue #458](https://github.com/apollostack/apollo-client/issues/458).
- Don't add fields to root mutations and root queries [PR #463](https://github.com/apollostack/apollo-client/pull/463) and [Issue #413](https://github.com/apollostack/apollo-client/issues/413).

### v0.4.7

- Added flattening of fragments within `createFragment`. [PR #437](https://github.com/apollostack/apollo-client/pull/437) and [Issue #421](https://github.com/apollostack/apollo-client/issues/421).

### v0.4.6

- Integrated the scheduler so that polling queries on the same polling interval are batched together. [PR #403](https://github.com/apollostack/apollo-client/pull/403) and [Issue #401](https://github.com/apollostack/apollo-client/issues/401).
- Fixed a bug where fetching a query without an id and then later with an id resulted in an orphaned node within the store. [Issue #344](https://github.com/apollostack/apollo-client/issues/344) and [PR #389](https://github.com/apollostack/apollo-client/pull/389).
- Fix typings for some refactored types, `ObservableQuery` and `WatchQueryOptions`. [PR #428](https://github.com/apollostack/apollo-client/pull/428)

### v0.4.5

- Fix the issue of using query transformers with mutations containing `optimisticResponse` or `updateQueries`. [PR #426](https://github.com/apollostack/apollo-client/pull/426).

### v0.4.4

- Make sure query transformers are also applied to named fragments, and new methods that allow transforming query document with multiple query transformers. [Issue #373](https://github.com/apollostack/apollo-client/issues/373) [PR #412](https://github.com/apollostack/apollo-client/pull/412)

### v0.4.3

- Introduce a new (preferable) way to express how the mutation result should be incorporated into the store and update watched queries results: `updateQueries`. [PR #404](https://github.com/apollostack/apollo-client/pull/404).
- Writing query results to store no longer creates new objects (and new references) in cases when the new value is identical to the old value in the store.

### v0.4.2

- Added the `batchInterval` option to ApolloClient that allows you to specify the width of the batching interval as per your app's needs. [Issue #394](https://github.com/apollostack/apollo-client/issues/394) and [PR #395](https://github.com/apollostack/apollo-client/pull/395).
- Stringify `storeObj` for error message in `diffFieldAgainstStore`.
- Fix map function returning `undefined` in `removeRefsFromStoreObj`. [PR #393](https://github.com/apollostack/apollo-client/pull/393)
- Added deep result comparison so that observers are only fired when the data associated with a particular query changes. This change eliminates unnecessary re-renders and improves UI performance. [PR #402](https://github.com/apollostack/apollo-client/pull/402) and [Issue #400](https://github.com/apollostack/apollo-client/issues/400).
- Added a "noFetch" option to WatchQueryOptions that only returns available data from the local store (even it is incomplete). The `ObservableQuery` returned from calling `watchQuery` now has `options`, `queryManager`, and `queryId`. The `queryId` can be used to read directly from the state of `apollo.queries`. [Issue #225](https://github.com/apollostack/apollo-client/issues/225), [Issue #342](https://github.com/apollostack/apollo-client/issues/342), and [PR #385](https://github.com/apollostack/apollo-client/pull/385).

### v0.4.1

- Allow `client.mutate` to accept an `optimisticResponse` argument to update the cache immediately, then after the server responds replace the `optimisticResponse` with the real response. [Issue #287](https://github.com/apollostack/apollo-client/issues/287) [PR #336](https://github.com/apollostack/apollo-client/pull/336)

### v0.4.0

This release has a minor version bump, which means npm will not automatically update to this version. Consider the list of breaking changes below, then upgrade and update your app correspondingly.

- **Breaking change** Remove backcompat shim for `import ... from 'apollo-client/gql'`. Instead, use the `graphql-tag` package as recommended in the docs and official examples. [Issue #324](https://github.com/apollostack/apollo-client/issues/324) [PR #387](https://github.com/apollostack/apollo-client/pull/387)

- **Breaking change** Moved refetch(), startPolling(), and stopPolling() methods from QuerySubscription to ObservableQuery. This shouldn't affect anyone using `react-apollo`, but if you were calling those methods on the subscription directly, you need to call them on the query handle/observable instead. The benefit of this is that developers that want to use RxJS for their observable handling can now have access to these methods. [Issue #194] (https://github.com/apollostack/apollo-client/issues/194) and [PR #362] (https://github.com/apollostack/apollo-client/pull/362)
- **Breaking change** Unified error handling for GraphQL errors and network errors. Both now result in rejected promises and passed as errors on observables through a new `ApolloError` type. This is a significant departure from the previous method of error handling which passed GraphQL errors in resolvers and `next` methods on subscriptions. [PR #352](https://github.com/apollostack/apollo-client/pull/352)

### v0.3.30

- Don't throw on unknown directives, instead just pass them through. This can open the door to implementing `@live`, `@defer`, and `@stream`, if coupled with some changes in the network layer. [PR #372](https://github.com/apollostack/apollo-client/pull/372)

### v0.3.29

- Made sure that query merging is only applied when we have more than one query in the batcher's queue [Issue #308](https://github.com/apollostack/apollo-client/issues/308) and [PR #369](https://github.com/apollostack/apollo-client/pull/369).

### v0.3.28

- Added missing export for the `addQueryMerging` method defined in the docs [here](http://docs.apollostack.com/apollo-client/network.html#addQueryMerging). [PR #364](https://github.com/apollostack/apollo-client/pull/364) and [Issue #363](https://github.com/apollostack/apollo-client/issues/363).
- Made sure `diffSelectionSetAgainstStore` will return any available data from the local cache if `throwOnMissingField` is `false`, even if some fields in the query are missing. This also means that the `returnPartialData` option of `watchQuery` will return partial data if some fields are missing in the cache, rather than an empty object. [Issue #359](https://github.com/apollostack/apollo-client/issues/359) and [PR #360](https://github.com/apollostack/apollo-client/pull/360).

### v0.3.27

- Removed dependency on `graphql` npm package, which was causing compilation errors in the React Native bundler. Issues [#261](https://github.com/apollostack/apollo-client/issues/261) [#163](https://github.com/apollostack/apollo-client/issues/163), [PR #357](https://github.com/apollostack/apollo-client/pull/357)
- Added support for query composition through fragments [Issue #338](https://github.com/apollostack/apollo-client/issues/338) and [PR #343](https://github.com/apollostack/apollo-client/pull/343)

### v0.3.26

- Exposed a `printAST` method that is just `graphql-js`'s `print` method underneath [PR #337](https://github.com/apollostack/apollo-client/pull/337). With [PR #277](https://github.com/apollostack/apollo-client/pull/277), we moved to using the query AST as the representation of the query passed to the network interface. Unfortunately, this broke implementations of network interfaces. By exposing `printAST`, custom network interface implementations will be able to convert the query AST to a string easily.

### v0.3.25

- Fix regression where options passed to query and watchQuery were modified if `shouldForceFetch` was false. [Issue #339](https://github.com/apollostack/apollo-client/issues/317) [PR #340](https://github.com/apollostack/apollo-client/pull/340)
- **Add flexible mutation result handling to Apollo Client.**
  - This is done by passing an `resultBehaviors` option to `client.mutate`, with an array of "Mutation Result Behaviors".
  - You can attach any number of result behaviors to each mutation.
  - These result behaviors are attached to the `MUTATION_RESULT` redux action that is dispatched when the query result arrives from the store, and are handled by special "Mutation Behavior Reducers". These are similar to regular Redux reducers, but they get a whole bunch of GraphQL-specific information in the arguments, and are all called synchronously in order when the result of a mutation arrives.
  - In this version, Apollo Client ships with a set of default mutation result behaviors/reducers including `ARRAY_INSERT`, `DELETE`, and `ARRAY_DELETE`, but you can add any custom ones you want by passing the new `mutationBehaviorReducers` option to the `ApolloClient` constructor.
  - The previous default functionality of merging all mutation results into the store is preserved.
  - Added `client.dataId` and `client.fieldWithArgs` helpers to generate store paths for mutation behaviors.
  - [PR #320](https://github.com/apollostack/apollo-client/pull/320) [Read the design in depth in Issue #317](https://github.com/apollostack/apollo-client/issues/317)
- Added support for resetting the store [Issue #158](https://github.com/apollostack/apollo-client/issues/158) and [PR #314](https://github.com/apollostack/apollo-client/pull/314).
- Deprecate `apollo-client/gql` for `graphql-tag` and show a meaningful warning when importing
  `apollo-client/gql`

### v0.3.22 + v0.3.23 + v0.3.24

- Fix unintentional breaking change where `apollo-client/gql` import stopped working. [Issue #327](https://github.com/apollostack/apollo-client/issues/327)

### v0.3.21

- Move out GraphQL query parsing into a new package [`graphql-tag`](https://github.com/apollostack/graphql-tag) with a backcompat shim for `apollo-client/gql`. [Issue #312](https://github.com/apollostack/apollo-client/issues/312) [PR #313](https://github.com/apollostack/apollo-client/pull/313)
- Added `ssrMode` (to disable `forceFetch` queries completely) and `ssrForceFetchDelay` (to disable it for a short time period). This is for server-side rendering -- on the server it doesn't make sense to force fetch (you just want a single snapshot of data, not changing data), and when you first re-render on the client, the server's data is up to date, so there's no need to re-fetch. [Issue #298](https://github.com/apollostack/apollo-client/issues/298) [PR #309](https://github.com/apollostack/apollo-client/pull/309)
- `addTypename` query transform now doesn't add extra `__typename` fields where they are already present. [PR #323](https://github.com/apollostack/apollo-client/pull/323)

### v0.3.20

- Exported `writeQueryToStore` and `writeFragmentToStore` directly from `apollo-client` to match `readQueryFromStore` and `readFragmentFromStore`. [PR #311](https://github.com/apollostack/apollo-client/pull/311)
- Add (optional) `returnPartialData` to `readFragmentFromStore` and `readQueryFromStore`. [PR #310](https://github.com/apollostack/apollo-client/pull/310)

### v0.3.19

- Exported `addTypename` query transform directly from `apollo-client` so that it doesn't need to be imported from a submodule. [PR #303](https://github.com/apollostack/apollo-client/pull/303)
- Made network interfaces from `createNetworkInterface` have batching capability by default. [PR #303](https://github.com/apollostack/apollo-client/pull/303)

### v0.3.18

- Solved an issue that occurred when merging two queries with exactly the same query document [Issue #296](https://github.com/apollostack/apollo-client/issues/296) and [PR #299](https://github.com/apollostack/apollo-client/pull/299)

### v0.3.17

- Add `shouldBatch` option to `ApolloClient` constructor, default to `false` for now. [PR #294](https://github.com/apollostack/apollo-client/pull/294)

### v0.3.16

- Implemented query merging and batching support [Issue #164](https://github.com/apollostack/apollo-client/issues/164), [PR #278](https://github.com/apollostack/apollo-client/pull/278) and [PR #277](https://github.com/apollostack/apollo-client/pull/277)

### v0.3.15

- Added support for `@skip` and `@include` directives - see [Issue #237](https://github.com/apollostack/apollo-client/issues/237) and [PR #275](https://github.com/apollostack/apollo-client/pull/275)

### v0.3.14

- Added support for inline object and array arguments in queries and mutations, where previously you had to use variables. [PR #252](https://github.com/apollostack/apollo-client/pull/252)
- Added name fragment support within mutations [Issue #273](https://github.com/apollostack/apollo-client/issues/273) and [PR #274](https://github.com/apollostack/apollo-client/pull/274)
- Now sending the operation name along with the query to the server [Issue #259](https://github.com/apollostack/apollo-client/issues/259) and [PR #282](https://github.com/apollostack/apollo-client/pull/282)

### v0.3.13

- Removed AuthTokenHeaderMiddleware code and related tests from apollo-client [Issue #247](https://github.com/apollostack/apollo-client/issues/247)
- Added named fragment support [Issue #80](https://github.com/apollostack/apollo-client/issues/80) and [PR #251](https://github.com/apollostack/apollo-client/pull/251).
- Added basic guards to our Redux Store `subscribe` to prevent `broadcastQueries` from being called unnecessarily
- Fixed polling leak issue that occured with multiple polling queries (https://github.com/apollostack/apollo-client/issues/248)
- add whatwg-fetch to fix promise problems with fetch (catch error '{}') that occurs in special browser/older browser (eg. Wechat browser in China )[PR #256](https://github.com/apollostack/apollo-client/pull/256).
- updated graphql dependency to include ^0.6.0

### v0.3.12

- Fix query transformation for queries called with `forceFetch`. [PR #240](https://github.com/apollostack/apollo-client/pull/240)

### v0.3.11

- Add support for basic query transformation before submitting to the server by passing an option to `ApolloClient` constructor. (e.g. adding `__typename` to each SelectionSet) [Issue #230](https://github.com/apollostack/apollo-client/issues/230) [PR #233](https://github.com/apollostack/apollo-client/pull/233)

### v0.3.10

- Resolve a race condition between `QueryManager` `stopQuery()` and `broadcastQueries()`, which would result in an error `listener is not a function`. [Issue #231](https://github.com/apollostack/apollo-client/issues/231) [PR #232](https://github.com/apollostack/apollo-client/pull/232)

### v0.3.9

- Namespace Apollo action types to prevent collision with user's own Redux action types. [Issue #210](https://github.com/apollostack/apollo-client/issues/210) [PR #222](https://github.com/apollostack/apollo-client/pull/222)
- Queries on refetch return promises. [PR #178](https://github.com/apollostack/apollo-client/pull/178)

### v0.3.8

- Add support for [GraphQLJSON](https://github.com/taion/graphql-type-json) scalar type by changing the way we identify scalar types when writing to the store. [Issue #217](https://github.com/apollostack/apollo-client/issues/217) [PR #219](https://github.com/apollostack/apollo-client/pull/219)

### v0.3.7

- Add `dataIdFromObject` option to `ApolloClient` constructor, to allow data normalization. This function should take a GraphQL result object, and return an ID if one can be found. [Issue #204](https://github.com/apollostack/apollo-client/issues/204) [PR #214](https://github.com/apollostack/apollo-client/pull/214)

### v0.3.6

- Use `console.error` to log unhandled network errors. [Issue #189](https://github.com/apollostack/apollo-client/issues/189) [PR #203](https://github.com/apollostack/apollo-client/pull/203)
- Suggest using variables instead of inline arguments for non-scalar types. [Issue #202](https://github.com/apollostack/apollo-client/issues/202) [PR #211](https://github.com/apollostack/apollo-client/pull/211)

### v0.3.5

- Improve error message when a dev forgets `gql` to link to docs. [PR #181](https://github.com/apollostack/apollo-client/pull/181)
- Memoize results from `gql`, so that we save time on parsing, and we can use `===` to compare queries for performance. [Issue #199](https://github.com/apollostack/apollo-client/issues/199) [PR #200](https://github.com/apollostack/apollo-client/pull/200)
- Fix error when using `returnPartialData`. [Issue #193](https://github.com/apollostack/apollo-client/issues/193) [PR #201](https://github.com/apollostack/apollo-client/pull/201)
- Add basic interoperability with other Observable implementations like RxJS. [Issue #149](https://github.com/apollostack/apollo-client/issues/149) [PR #196](https://github.com/apollostack/apollo-client/pull/196)

### v0.3.4

- Fix improperly published package that broke submodule paths. [Issue #186](https://github.com/apollostack/apollo-client/issues/186)

### v0.3.3

- Fix regression from 0.3.2 that broke root query diffing
- Enhance query printer so that it can print multiple root queries [Issue #184](https://github.com/apollostack/apollo-client/issues/184) [react-apollo issue #45](https://github.com/apollostack/react-apollo/issues/45) [PR #185](https://github.com/apollostack/apollo-client/pull/185)

### v0.3.2

- Added support for inline fragments. [Issue #147](https://github.com/apollostack/apollo-client/issues/147) [PR #175](https://github.com/apollostack/apollo-client/pull/175)
- Removed vestigial code that partially implemented refetching via the Relay Node interface, but was not possible to use through the public API.

### v0.3.1

- Made client more robust in the case where the server returns an empty error array, even though that's not in the GraphQL spec. [Issue #156](https://github.com/apollostack/apollo-client/issues/155) [PR #173](https://github.com/apollostack/apollo-client/pull/173)

### v0.3.0

- **Breaking change:** Require all queries to be wrapped with a `gql` template literal tag, and throw an error when they aren't. [Issue #155](https://github.com/apollostack/apollo-client/issues/155) [PR #168](https://github.com/apollostack/apollo-client/pull/168)
- Remove all dependencies on the `graphql` parser module at runtime, except for the `gql` template literal tag, so that queries can be pre-parsed in production to save on parsing overhead.
- Add everything that isn't a compiled file to `npmignore`. [PR #165](https://github.com/apollostack/apollo-client/pull/165)
- Move importable modules to root. [PR #169](https://github.com/apollostack/apollo-client/pull/169)

### v0.2.0

- Add polling functionality to `watchQuery`. [Issue #145](https://github.com/apollostack/apollo-client/issues/145) [PR #153](https://github.com/apollostack/apollo-client/pull/153)

### v0.1.0

Initial release. We didn't track changes before this version.<|MERGE_RESOLUTION|>--- conflicted
+++ resolved
@@ -3,7 +3,6 @@
 Expect active development and potentially significant breaking changes in the `0.x` track. We'll try to be diligent about releasing a `1.0` version in a timely fashion (ideally within 3 to 6 months), to signal the start of a more stable API.
 
 ### vNEXT
-<<<<<<< HEAD
 - Fix (possibly breaking): Invoke afterware even on requests that error [PR #1351](https://github.com/apollographql/apollo-client/pull/1351)
 - Breaking: change default of notifyOnNetworkStatusChange to true [PR #1362](https://github.com/apollographql/apollo-client/pull/1362)
 - Breaking: change default of queryDeduplication to true [PR #1362](https://github.com/apollographql/apollo-client/pull/1362)
@@ -11,6 +10,7 @@
 - Fix: make sure maybeDeepFreeze is called on results returned from setVariables and refetch [PR #1362](https://github.com/apollographql/apollo-client/pull/1362)
 - Fix: use setTimeout to throw uncaught errors in observer.next and observer.error[PR #1367](https://github.com/apollographql/apollo-client/pull/1367)
 - Remove returnPartialData option [PR #1370](https://github.com/apollographql/apollo-client/pull/1370)
+- console.warn() when an exception is encountered in a result reducer
 
 
 ### 0.10.1
@@ -29,9 +29,6 @@
 - Prefer stale data over partial data in cases where a user would previously get an error. [PR #1306](https://github.com/apollographql/apollo-client/pull/1306)
 - Update TypeScript `MutationOptions` definition with the new object type available in `refetchQueries`. [PR #1315](https://github.com/apollographql/apollo-client/pull/1315)
 - Add `fetchMore` network status to enable loading information for `fetchMore` queries. [PR #1305](https://github.com/apollographql/apollo-client/pull/1305)
-=======
-- console.warn() when an exception is encountered in a result reducer
->>>>>>> a76c375f
 
 ### 0.8.7
 - Ensure batching network interface passes through extra parameters in order to support persisted queries [PR #1302](https://github.com/apollographql/apollo-client/pull/1302/files)
