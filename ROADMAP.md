# Apollo Client Roadmap to version 1.0
expected by January 2017

This roadmap serves as a rough guide of features and changes we hope to accomplish until Apollo Client 1.0. There will almost certainly be things in version 1.0 that are not in this list, and there may be the odd thing on this list that doesn't make it into version 1.0.

Since version 0.5 Apollo Client is already being used in production by many people, including Meteor Development Group. Version 1.0 will mark the point where we think we've reached a stable external API that will not see any breaking changes until version 2.0.

As a reminder, here are the goals of Apollo Client as stated in the readme file:

1. **Incrementally adoptable**, so that you can drop it into an existing JavaScript app and start using GraphQL for just part of your UI.
2. **Universally compatible**, so that Apollo works with any build setup, any GraphQL server, and any GraphQL schema.
3. **Simple to get started with**, you can start loading data right away and learn about advanced features later.
4. **Inspectable and understandable**, so that you can have great developer tools to understand exactly what is happening in your app.
5. **Built for interactive apps**, so your users can make changes and see them reflected in the UI immediately.
6. **Small and flexible**, so you don't get stuff you don't need. The core is under 40kb compressed.
7. **Community driven**, Apollo is driven by the community and serves a variety of use cases. Everything is planned and developed in the open.

By and large Apollo Client already does a very good job in all these dimensions. For version 1.0 we want to put special focus to deliver top of the class developer ergonomics. That means further improvements to **ease of adoption/use**, **simplicity** and **understandability**.

As stated before, the list below is not exhaustive. **Apollo Client is a community effort, so if there are features you would like to see in 1.0 that are not listed below, or would like to contribute to one of the items below, please say so by posting on the appropriate issue or opening a new one for discussion!**

## Features planned for 1.0

### Error handling:
- [ ] More nuanced ways of dealing with GraphQL errors, eg. the ability to deliver partial results with errors
- [ ] Useful error messages and stack traces for every error thrown by Apollo Client
- [ ] Sanity checks (and useful error messages) for all input arguments to Apollo Client

### Client-side data store integration
- [ ] Computed fields + custom resolvers to seamlessly integrate server and client-only data
- [ ] Result reducers that can work with any action dispatched to the store
- [ ] Convenience methods for interacting directly with the store (eg. get object by id)

### UI integration ergonomics
- [ ] Immutable results
- [ ] Deep-freezing of results in development mode
- [ ] `fetchMore` network status

### Performance
- [x] Query deduplication

### GraphQL features
* support for custom scalars
* fragment matching for unions + interface types
* detect cache collisions and provide warning / fix


## Refactors planned for 1.0
- [x] Simplify how polling queries work
- [x] Remove fragment handling from Apollo Client (and put it in graphql-tag)
- [ ] Streamline network interface and API for middlewares and afterwares
- [ ] Simplify core and push view-layer integration logic to the edge
- [x] Remove stopped queries from the store without breaking storeReset (#902)
- [ ] Remove custom build step to move files around before publishing to npm
<<<<<<< HEAD


## Version 0.6
- [ ] Completely remove fragment logic (it's in graphql-tag now)
- [ ] Refactoring of error handling
=======
- [ ] Find low-hanging fruit to reduce bundle size (#684)
>>>>>>> 43260224
<|MERGE_RESOLUTION|>--- conflicted
+++ resolved
@@ -52,12 +52,9 @@
 - [ ] Simplify core and push view-layer integration logic to the edge
 - [x] Remove stopped queries from the store without breaking storeReset (#902)
 - [ ] Remove custom build step to move files around before publishing to npm
-<<<<<<< HEAD
+- [ ] Find low-hanging fruit to reduce bundle size (#684)
 
 
 ## Version 0.6
-- [ ] Completely remove fragment logic (it's in graphql-tag now)
-- [ ] Refactoring of error handling
-=======
-- [ ] Find low-hanging fruit to reduce bundle size (#684)
->>>>>>> 43260224
+- [x] Completely remove fragment logic (it's in graphql-tag now)
+- [ ] Refactoring of error handling